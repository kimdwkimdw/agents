--- conflicted
+++ resolved
@@ -212,11 +212,7 @@
 
     def insert(self, item: ChatItem | Sequence[ChatItem]) -> None:
         """Insert an item or list of items into the chat context by creation time."""
-<<<<<<< HEAD
-        items = item if isinstance(item, Sequence) else [item]
-=======
         items = list(item) if isinstance(item, Sequence) else [item]
->>>>>>> cddf578e
 
         for _item in items:
             idx = self.find_insertion_index(created_at=_item.created_at)
@@ -226,7 +222,9 @@
         return next((item for item in self.items if item.id == item_id), None)
 
     def index_by_id(self, item_id: str) -> int | None:
-        return next((i for i, item in enumerate(self.items) if item.id == item_id), None)
+        return next(
+            (i for i, item in enumerate(self.items) if item.id == item_id), None
+        )
 
     def copy(
         self,
@@ -234,7 +232,9 @@
         exclude_function_call: bool = False,
         exclude_instructions: bool = False,
         exclude_empty_message: bool = False,
-        tools: NotGivenOr[Sequence[FunctionTool | RawFunctionTool | str | Any]] = NOT_GIVEN,
+        tools: NotGivenOr[
+            Sequence[FunctionTool | RawFunctionTool | str | Any]
+        ] = NOT_GIVEN,
     ) -> ChatContext:
         items = []
 
@@ -275,7 +275,9 @@
 
             if (
                 is_given(tools)
-                and (item.type == "function_call" or item.type == "function_call_output")
+                and (
+                    item.type == "function_call" or item.type == "function_call_output"
+                )
                 and item.name not in valid_tools
             ):
                 continue
@@ -291,7 +293,11 @@
         Preserves the first system message by adding it back to the beginning.
         """
         instructions = next(
-            (item for item in self._items if item.type == "message" and item.role == "system"),
+            (
+                item
+                for item in self._items
+                if item.type == "message" and item.role == "system"
+            ),
             None,
         )
 
@@ -320,7 +326,10 @@
         existing_ids = {item.id for item in self._items}
 
         for item in other_chat_ctx.items:
-            if exclude_function_call and item.type in ["function_call", "function_call_output"]:
+            if exclude_function_call and item.type in [
+                "function_call",
+                "function_call_output",
+            ]:
                 continue
 
             if (
@@ -347,15 +356,22 @@
     ) -> dict[str, Any]:
         items: list[ChatItem] = []
         for item in self.items:
-            if exclude_function_call and item.type in ["function_call", "function_call_output"]:
+            if exclude_function_call and item.type in [
+                "function_call",
+                "function_call_output",
+            ]:
                 continue
 
             if item.type == "message":
                 item = item.model_copy()
                 if exclude_image:
-                    item.content = [c for c in item.content if not isinstance(c, ImageContent)]
+                    item.content = [
+                        c for c in item.content if not isinstance(c, ImageContent)
+                    ]
                 if exclude_audio:
-                    item.content = [c for c in item.content if not isinstance(c, AudioContent)]
+                    item.content = [
+                        c for c in item.content if not isinstance(c, AudioContent)
+                    ]
 
             items.append(item)
 
@@ -396,7 +412,9 @@
     ) -> tuple[list[dict], _provider_format.anthropic.AnthropicFormatData]: ...
 
     @overload
-    def to_provider_format(self, format: str, **kwargs: Any) -> tuple[list[dict], Any]: ...
+    def to_provider_format(
+        self, format: str, **kwargs: Any
+    ) -> tuple[list[dict], Any]: ...
 
     def to_provider_format(
         self,
